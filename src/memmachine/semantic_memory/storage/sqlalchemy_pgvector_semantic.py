--- conflicted
+++ resolved
@@ -617,43 +617,11 @@
     ) -> ColumnElement[bool] | None:
         column, is_metadata = self._resolve_feature_field(table, expr.field)
 
-<<<<<<< HEAD
         return parse_sql_filter(
             column=column,
             is_metadata=is_metadata,
             expr=expr,
         )
-=======
-        if column is None:
-            logger.warning("Unsupported feature filter field: %s", expr.field)
-            return None
-
-        if expr.op == "=":
-            value = expr.value
-            if isinstance(value, list):
-                raise ValueError("'=' comparison cannot accept list values")
-            if is_metadata:
-                value = self._normalize_metadata_value(value)
-                return column == value
-            return column == value
-
-        if expr.op == "in":
-            if not isinstance(expr.value, list):
-                raise ValueError("IN comparison requires a list of values")
-
-            values = expr.value
-            if is_metadata:
-                values = [self._normalize_metadata_value(v) for v in values]
-            return column.in_(values)
-
-        if expr.op == "is_null":
-            return column.is_(None)
-
-        if expr.op == "is_not_null":
-            return column.is_not(None)
-
-        raise ValueError(f"Unsupported operator: {expr.op}")
->>>>>>> b04db65e
 
     def _compile_feature_filter_expr(
         self,
