"""Manage database engines for SQL and Neo4j backends."""

import asyncio
import logging
from asyncio import Lock
from typing import Self

from neo4j import AsyncDriver, AsyncGraphDatabase
from sqlalchemy import text
from sqlalchemy.ext.asyncio import AsyncEngine, create_async_engine

from memmachine.common.configuration.database_conf import DatabasesConf
from memmachine.common.errors import Neo4JConfigurationError, SQLConfigurationError
from memmachine.common.vector_graph_store import VectorGraphStore
from memmachine.common.vector_graph_store.neo4j_vector_graph_store import (
    Neo4jVectorGraphStore,
    Neo4jVectorGraphStoreParams,
)

logger = logging.getLogger(__name__)


class DatabaseManager:
    """Create and manage database backends with lazy initialization."""

    def __init__(self, conf: DatabasesConf) -> None:
        """Initialize with database configuration."""
        self.conf = conf
        self.graph_stores: dict[str, VectorGraphStore] = {}
        self.sql_engines: dict[str, AsyncEngine] = {}
        self.neo4j_drivers: dict[str, AsyncDriver] = {}

        self._lock = Lock()
        self._neo4j_locks: dict[str, Lock] = {}
        self._sql_locks: dict[str, Lock] = {}

    async def build_all(self, validate: bool = False) -> Self:
        """Optionally eagerly initialize all backends."""
        neo4j_tasks = [
            self.async_get_neo4j_driver(name, validate=validate)
            for name in self.conf.neo4j_confs
        ]
        relation_db_tasks = [
            self.async_get_sql_engine(name, validate=validate)
            for name in self.conf.relational_db_confs
        ]
        # Lazy build will occur in get_* calls, but build_all can trigger them
        tasks = neo4j_tasks + relation_db_tasks
        await asyncio.gather(*tasks)

        if validate:
            await asyncio.gather(
                self._validate_neo4j_drivers(),
                self._validate_sql_engines(),
            )

        return self

    async def close(self) -> None:
        """Close all database connections."""
        async with self._lock:
            tasks = []
            for name, driver in self.neo4j_drivers.items():
                tasks.append(self._close_async_driver(name, driver))
            for name, engine in self.sql_engines.items():
                tasks.append(self._close_async_engine(name, engine))
            await asyncio.gather(*tasks)
            self.graph_stores.clear()
            self.neo4j_drivers.clear()
            self.sql_engines.clear()
            self._neo4j_locks.clear()
            self._sql_locks.clear()

    @staticmethod
    async def _close_async_driver(name: str, driver: AsyncDriver) -> None:
        try:
            await driver.close()
        except Exception as ex:
            logger.warning("Error closing Neo4j driver '%s': %s", name, ex)

    @staticmethod
    async def _close_async_engine(name: str, engine: AsyncEngine) -> None:
        try:
            await engine.dispose()
        except Exception as ex:
            logger.warning("Error disposing SQL engine '%s': %s", name, ex)

    # --- Neo4j ---

    async def _build_neo4j(self) -> None:
        """
        Eagerly build all Neo4j drivers and graph stores.

        This simply calls the lazy initializer for each configured Neo4j instance.
        """
        tasks = [self.async_get_neo4j_driver(name) for name in self.conf.neo4j_confs]
        if tasks:
            await asyncio.gather(*tasks)

    async def async_get_neo4j_driver(
        self, name: str, validate: bool = False
    ) -> AsyncDriver:
        """Return a Neo4j driver, creating it if necessary (lazy)."""
        if name not in self._neo4j_locks:
            async with self._lock:
                self._neo4j_locks.setdefault(name, Lock())

        async with self._neo4j_locks[name]:
            if name in self.neo4j_drivers:
                return self.neo4j_drivers[name]

            conf = self.conf.neo4j_confs.get(name)
            if not conf:
                raise ValueError(f"Neo4j config '{name}' not found.")

            driver = AsyncGraphDatabase.driver(
                conf.get_uri(),
                auth=(conf.user, conf.password.get_secret_value()),
            )
            if validate:
<<<<<<< HEAD
                await self._validate_neo4j_driver(name, driver)
            self.neo4j_drivers[name] = driver
=======
                await self.validate_neo4j_driver(name, driver)
>>>>>>> ee3c87a4
            params = Neo4jVectorGraphStoreParams(
                driver=driver,
                force_exact_similarity_search=conf.force_exact_similarity_search,
            )
            self.graph_stores[name] = Neo4jVectorGraphStore(params)
            return driver

    def get_neo4j_driver(self, name: str) -> AsyncDriver:
        """Sync wrapper to get Neo4j driver lazily."""
        return asyncio.run(self.async_get_neo4j_driver(name, validate=True))

    async def get_vector_graph_store(self, name: str) -> VectorGraphStore:
        """Return a vector graph store, initializing driver lazily if needed."""
        await self.async_get_neo4j_driver(name, validate=True)
        return self.graph_stores[name]

    @staticmethod
    async def validate_neo4j_driver(name: str, driver: AsyncDriver) -> None:
        """Validate connectivity to a Neo4j instance."""
        try:
            logger.info("Validating Neo4j driver '%s'", name)
            async with driver.session() as session:
                result = await session.run("RETURN 1 AS ok")
                record = await result.single()
            logger.info("Neo4j driver '%s' validated successfully", name)
        except Exception as e:
            await driver.close()
            raise Neo4JConfigurationError(
                f"Neo4j config '{name}' failed verification: {e}",
            ) from e

        if not record or record["ok"] != 1:
            await driver.close()
            raise Neo4JConfigurationError(
                f"Verification failed for Neo4j config '{name}'",
            )

    async def _validate_neo4j_drivers(self) -> None:
        """Validate connectivity to each Neo4j instance."""
        for name, driver in self.neo4j_drivers.items():
            await self.validate_neo4j_driver(name, driver)

    # --- SQL ---

    async def _build_sql_engines(self) -> None:
        """
        Eagerly build all SQL engines.

        This simply calls the lazy initializer for each configured relational DB.
        """
        tasks = [
            self.async_get_sql_engine(name) for name in self.conf.relational_db_confs
        ]
        if tasks:
            await asyncio.gather(*tasks)

    async def async_get_sql_engine(
        self, name: str, validate: bool = False
    ) -> AsyncEngine:
        """Return a SQL engine, creating it if necessary (lazy)."""
        if name not in self._sql_locks:
            async with self._lock:
                self._sql_locks.setdefault(name, Lock())

        async with self._sql_locks[name]:
            if name in self.sql_engines:
                return self.sql_engines[name]

            conf = self.conf.relational_db_confs.get(name)
            if not conf:
                raise ValueError(f"SQL config '{name}' not found.")

            engine = create_async_engine(conf.uri, echo=False, future=True)
            if validate:
                await self.validate_sql_engine(name, engine)
            self.sql_engines[name] = engine
            return engine

    def get_sql_engine(self, name: str) -> AsyncEngine:
        """Sync wrapper to get SQL engine lazily."""
        return asyncio.run(self.async_get_sql_engine(name, validate=True))

    @staticmethod
    async def validate_sql_engine(name: str, engine: AsyncEngine) -> None:
        """Validate connectivity for a single SQL engine."""
        try:
            logger.info("Validating SQL engine '%s'", name)
            async with engine.connect() as conn:
                result = await conn.execute(text("SELECT 1;"))
                row = result.fetchone()
            logger.info("SQL engine '%s' validated successfully", name)
        except Exception as e:
            raise SQLConfigurationError(
                f"SQL config '{name}' failed verification: {e}",
            ) from e

        if not row or row[0] != 1:
            raise SQLConfigurationError(
                f"Verification failed for SQL config '{name}'",
            )

    async def _validate_sql_engines(self) -> None:
        """Validate connectivity for each SQL engine."""
        for name, engine in self.sql_engines.items():
            await self.validate_sql_engine(name, engine)<|MERGE_RESOLUTION|>--- conflicted
+++ resolved
@@ -118,12 +118,8 @@
                 auth=(conf.user, conf.password.get_secret_value()),
             )
             if validate:
-<<<<<<< HEAD
-                await self._validate_neo4j_driver(name, driver)
+                await self.validate_neo4j_driver(name, driver)
             self.neo4j_drivers[name] = driver
-=======
-                await self.validate_neo4j_driver(name, driver)
->>>>>>> ee3c87a4
             params = Neo4jVectorGraphStoreParams(
                 driver=driver,
                 force_exact_similarity_search=conf.force_exact_similarity_search,
