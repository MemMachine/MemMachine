<<<<<<< HEAD
name: Run Python unit test
permissions:
  contents: read
=======
name: Run Python test
>>>>>>> a56517db
on:
  push:
    branches: [ main ]
  pull_request:
    branches: [ main ]

permissions:
  contents: read

jobs:
  unit-test:
    name: Run Python unit tests
    strategy:
      fail-fast: false
      matrix:
        python-version: [ "3.12", "3.13", "3.14" ]
        os: [ ubuntu-latest, ubuntu-24.04-arm ]
    runs-on: ${{ matrix.os }}
    steps:
      - uses: actions/checkout@v5

      - name: Install the latest version of uv and set the python version
        uses: astral-sh/setup-uv@v6
        with:
          python-version: ${{ matrix.python-version }}

      - name: Test with python ${{ matrix.python-version }}
        run: uv run --frozen --all-extras pytest<|MERGE_RESOLUTION|>--- conflicted
+++ resolved
@@ -1,10 +1,6 @@
-<<<<<<< HEAD
 name: Run Python unit test
 permissions:
   contents: read
-=======
-name: Run Python test
->>>>>>> a56517db
 on:
   push:
     branches: [ main ]
