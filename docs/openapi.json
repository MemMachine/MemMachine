{
  "openapi": "3.1.0",
  "info": {
    "title": "FastAPI",
    "version": "0.1.0"
  },
<<<<<<< HEAD
  "servers": [
    {
      "url": "https://localhost:8080/v1"
    }
  ],
  "tags": [
    {
      "name": "RESTful APIs",
      "description": "Standard RESTful API endpoints for managing memories and sessions."
    },
    {
      "name": "MCP Server APIs",
      "description": "API endpoints exposed as tools and resources for use with an LLM via the MCP server."
    }
  ],
=======
>>>>>>> 4aedebb0
  "paths": {
    "/api/v2/projects": {
      "post": {
        "summary": "Create Project",
        "description": "Create a new project.\n\n    This endpoint creates a project under the specified organization using the\n    provided identifiers and configuration. Both `org_id` and `project_id`\n    follow the rules: no slashes; only letters, numbers, underscores,\n    hyphens, and Unicode characters.\n\n    Each project acts as an isolated memory namespace. All memories (episodes)\n    inserted into a project belong exclusively to that project. Queries,\n    listings, and any background operations such as memory summarization or\n    knowledge extraction only access data within the same project. No\n    cross-project memory access is allowed.\n\n    If a project with the same ID already exists within the organization,\n    the request will fail with an error.\n\n    Returns the fully resolved project record, including configuration defaults\n    applied by the system.",
        "operationId": "create_project_api_v2_projects_post",
        "requestBody": {
          "content": {
            "application/json": {
              "schema": {
                "$ref": "#/components/schemas/CreateProjectSpec"
              }
            }
          },
          "required": true
        },
        "responses": {
          "201": {
            "description": "Successful Response",
            "content": {
              "application/json": {
                "schema": {
                  "$ref": "#/components/schemas/ProjectResponse"
                }
              }
            }
          },
          "422": {
            "description": "Validation Error",
            "content": {
              "application/json": {
                "schema": {
                  "$ref": "#/components/schemas/HTTPValidationError"
                }
              }
            }
          }
        }
      }
    },
    "/api/v2/projects/get": {
      "post": {
        "summary": "Get Project",
        "description": "Retrieve a project.\n\n    Returns the project identified by `org_id` and `project_id`, following\n    the same rules as project creation.\n\n    Each project acts as an isolated memory namespace. Queries and operations\n    only access memories (episodes) stored within this project. No data from\n    other projects is visible or included in any background processing, such as\n    memory summarization or knowledge extraction.\n\n    The response includes the project's description and effective configuration.\n    If the project does not exist, a not-found error is returned.",
        "operationId": "get_project_api_v2_projects_get_post",
        "requestBody": {
          "content": {
            "application/json": {
              "schema": {
                "$ref": "#/components/schemas/GetProjectSpec"
              }
            }
          },
          "required": true
        },
        "responses": {
          "200": {
            "description": "Successful Response",
            "content": {
              "application/json": {
                "schema": {
                  "$ref": "#/components/schemas/ProjectResponse"
                }
              }
            }
          },
          "422": {
            "description": "Validation Error",
            "content": {
              "application/json": {
                "schema": {
                  "$ref": "#/components/schemas/HTTPValidationError"
                }
              }
            }
          }
        }
      }
    },
    "/api/v2/projects/episode_count/get": {
      "post": {
        "summary": "Get Episode Count",
        "description": "Retrieve the episode count for a project.\n\n    An *episode* is the minimal unit of memory stored in the MemMachine system.\n    In most cases, a single episode corresponds to one message or interaction\n    from a user. Episodes are appended as the project accumulates conversational\n    or operational data.\n\n    This endpoint returns the total number of episodes currently recorded for\n    the specified project. If the project does not exist, a not-found error is\n    returned.",
        "operationId": "get_episode_count_api_v2_projects_episode_count_get_post",
        "requestBody": {
          "content": {
            "application/json": {
              "schema": {
                "$ref": "#/components/schemas/GetProjectSpec"
              }
            }
          },
          "required": true
        },
        "responses": {
          "200": {
            "description": "Successful Response",
            "content": {
              "application/json": {
                "schema": {
                  "$ref": "#/components/schemas/EpisodeCountResponse"
                }
              }
            }
          },
          "422": {
            "description": "Validation Error",
            "content": {
              "application/json": {
                "schema": {
                  "$ref": "#/components/schemas/HTTPValidationError"
                }
              }
            }
          }
        }
      }
    },
    "/api/v2/projects/list": {
      "post": {
        "summary": "List Projects",
        "description": "List all projects.\n\n    Returns a list of all projects accessible within the system. Each entry\n    contains the project's organization ID and project ID. Identifiers follow\n    the standard rules: no slashes; only letters, numbers, underscores,\n    hyphens, and Unicode characters.\n\n    Projects are isolated memory namespaces. Memories (episodes) belong\n    exclusively to their project. All project operations, including queries and\n    any background processes (e.g., memory summarization or knowledge\n    extraction), only operate within the project's own data. No cross-project\n    access is allowed.",
        "operationId": "list_projects_api_v2_projects_list_post",
        "responses": {
          "200": {
            "description": "Successful Response",
            "content": {
              "application/json": {
                "schema": {
                  "items": {
                    "additionalProperties": {
                      "type": "string"
                    },
                    "type": "object"
                  },
                  "type": "array",
                  "title": "Response List Projects Api V2 Projects List Post"
                }
              }
            }
          }
        }
      }
    },
    "/api/v2/projects/delete": {
      "post": {
        "summary": "Delete Project",
        "description": "Delete a project.\n\n    Deletes the specified project identified by `org_id` and `project_id`,\n    following the same rules as project creation.\n\n    This operation removes the project and all associated memories (episodes)\n    permanently from the system. It cannot be undone.\n\n    If the project does not exist, a not-found error is returned.",
        "operationId": "delete_project_api_v2_projects_delete_post",
        "requestBody": {
          "content": {
            "application/json": {
              "schema": {
                "$ref": "#/components/schemas/DeleteProjectSpec"
              }
            }
          },
          "required": true
        },
        "responses": {
          "204": {
            "description": "Successful Response"
          },
          "422": {
            "description": "Validation Error",
            "content": {
              "application/json": {
                "schema": {
                  "$ref": "#/components/schemas/HTTPValidationError"
                }
              }
            }
          }
        }
      }
    },
    "/api/v2/memories": {
      "post": {
        "summary": "Add Memories",
        "description": "Add memory messages to a project.  If not specified, the memory will be\n    added to all the sub-types (Episodic, Semantic).\n\n    Each memory message represents a discrete piece of information to be stored\n    in the project's memory system. Messages can include content, metadata,\n    timestamps, and other contextual details.\n\n    The producer field indicates who created the message, while the\n    produced_for field specifies the intended recipient. These fields help\n    provide context for the memory and if provided should be user-friendly names.\n\n    The endpoint accepts a batch of messages to be added in a single request.",
        "operationId": "add_memories_api_v2_memories_post",
        "requestBody": {
          "content": {
            "application/json": {
              "schema": {
                "$ref": "#/components/schemas/AddMemoriesSpec"
              }
            }
          },
          "required": true
        },
        "responses": {
          "200": {
            "description": "Successful Response",
            "content": {
              "application/json": {
                "schema": {
                  "$ref": "#/components/schemas/AddMemoriesResponse"
                }
              }
            }
          },
          "422": {
            "description": "Validation Error",
            "content": {
              "application/json": {
                "schema": {
                  "$ref": "#/components/schemas/HTTPValidationError"
                }
              }
            }
          }
        }
      }
    },
    "/api/v2/memories/episodic/add": {
      "post": {
        "summary": "Add Episodic Memories",
        "description": "Add episodic memory messages to a project.  Same as Add Memories but only adds\n    to the Episodic memory type.",
        "operationId": "add_episodic_memories_api_v2_memories_episodic_add_post",
        "requestBody": {
          "content": {
            "application/json": {
              "schema": {
                "$ref": "#/components/schemas/AddMemoriesSpec"
              }
            }
          },
          "required": true
        },
        "responses": {
          "200": {
            "description": "Successful Response",
            "content": {
              "application/json": {
                "schema": {
                  "$ref": "#/components/schemas/AddMemoriesResponse"
                }
              }
            }
          },
          "422": {
            "description": "Validation Error",
            "content": {
              "application/json": {
                "schema": {
                  "$ref": "#/components/schemas/HTTPValidationError"
                }
              }
            }
          }
        }
      }
    },
    "/api/v2/memories/semantic/add": {
      "post": {
        "summary": "Add Semantic Memories",
        "description": "Add semantic memory messages to a project.  Same as Add Memories but only adds\n    to the Semantic memory type.",
        "operationId": "add_semantic_memories_api_v2_memories_semantic_add_post",
        "requestBody": {
          "content": {
            "application/json": {
              "schema": {
                "$ref": "#/components/schemas/AddMemoriesSpec"
              }
            }
          },
          "required": true
        },
        "responses": {
          "200": {
            "description": "Successful Response",
            "content": {
              "application/json": {
                "schema": {
                  "$ref": "#/components/schemas/AddMemoriesResponse"
                }
              }
            }
          },
          "422": {
            "description": "Validation Error",
            "content": {
              "application/json": {
                "schema": {
                  "$ref": "#/components/schemas/HTTPValidationError"
                }
              }
            }
          }
        }
      }
    },
    "/api/v2/memories/search": {
      "post": {
        "summary": "Search Memories",
        "description": "Search memories within a project.\n\n    System returns the top K relevant memories matching the natural language query.\n    The result is sorted by timestamp to help with context.\n\n    The filter field allows for filtering based on metadata key-value pairs.\n    The types field allows specifying which memory types to include in the search.",
        "operationId": "search_memories_api_v2_memories_search_post",
        "requestBody": {
          "content": {
            "application/json": {
              "schema": {
                "$ref": "#/components/schemas/SearchMemoriesSpec"
              }
            }
          },
          "required": true
        },
        "responses": {
          "200": {
            "description": "Successful Response",
            "content": {
              "application/json": {
                "schema": {
                  "$ref": "#/components/schemas/SearchResult"
                }
              }
            }
          },
          "422": {
            "description": "Validation Error",
            "content": {
              "application/json": {
                "schema": {
                  "$ref": "#/components/schemas/HTTPValidationError"
                }
              }
            }
          }
        }
      }
    },
    "/api/v2/memories/list": {
      "post": {
        "summary": "List Memories",
        "description": "List memories within a project.\n\n    System returns a paginated list of memories stored in the project.\n    The page_size and page_num fields control pagination.\n\n    The filter field allows for filtering based on metadata key-value pairs.\n    The type field allows specifying which memory type to list.",
        "operationId": "list_memories_api_v2_memories_list_post",
        "requestBody": {
          "content": {
            "application/json": {
              "schema": {
                "$ref": "#/components/schemas/ListMemoriesSpec"
              }
            }
          },
          "required": true
        },
        "responses": {
          "200": {
            "description": "Successful Response",
            "content": {
              "application/json": {
                "schema": {
                  "$ref": "#/components/schemas/SearchResult"
                }
              }
            }
          },
          "422": {
            "description": "Validation Error",
            "content": {
              "application/json": {
                "schema": {
                  "$ref": "#/components/schemas/HTTPValidationError"
                }
              }
            }
          }
        }
      }
    },
    "/api/v2/memories/episodic/delete": {
      "post": {
        "summary": "Delete Episodic Memory",
        "description": "Delete a specific episodic memory from a project.\n\n    Removes the episodic memory identified by `episodic_id` from the specified\n    project. This operation is permanent and cannot be undone.\n    If the episodic memory does not exist, a not-found error is returned.",
        "operationId": "delete_episodic_memory_api_v2_memories_episodic_delete_post",
        "requestBody": {
          "content": {
            "application/json": {
              "schema": {
                "$ref": "#/components/schemas/DeleteEpisodicMemorySpec"
              }
            }
          },
          "required": true
        },
        "responses": {
          "204": {
            "description": "Successful Response"
          },
          "422": {
            "description": "Validation Error",
            "content": {
              "application/json": {
                "schema": {
                  "$ref": "#/components/schemas/HTTPValidationError"
                }
              }
            }
          }
        }
      }
    },
    "/api/v2/memories/semantic/delete": {
      "post": {
        "summary": "Delete Semantic Memory",
        "description": "Delete a specific semantic memory from a project.\n\n    Removes the semantic memory identified by `semantic_id` from the specified\n    project. This operation is permanent and cannot be undone.\n    If the semantic memory does not exist, a not-found error is returned.",
        "operationId": "delete_semantic_memory_api_v2_memories_semantic_delete_post",
        "requestBody": {
          "content": {
            "application/json": {
              "schema": {
                "$ref": "#/components/schemas/DeleteSemanticMemorySpec"
              }
            }
          },
          "required": true
        },
        "responses": {
          "204": {
            "description": "Successful Response"
          },
          "422": {
            "description": "Validation Error",
            "content": {
              "application/json": {
                "schema": {
                  "$ref": "#/components/schemas/HTTPValidationError"
                }
              }
            }
          }
        }
      }
    },
    "/api/v2/metrics": {
      "get": {
        "summary": "Metrics",
        "description": "Expose Prometheus metrics.",
        "operationId": "metrics_api_v2_metrics_get",
        "responses": {
          "200": {
            "description": "Successful Response",
            "content": {
              "application/json": {
                "schema": {}
              }
            }
          }
        }
      }
    },
    "/api/v2/health": {
      "get": {
        "summary": "Health Check",
        "description": "Health check endpoint to verify server is running.",
        "operationId": "health_check_api_v2_health_get",
        "responses": {
          "200": {
            "description": "Successful Response",
            "content": {
              "application/json": {
                "schema": {
                  "additionalProperties": {
                    "type": "string"
                  },
                  "type": "object",
                  "title": "Response Health Check Api V2 Health Get"
                }
              }
            }
          }
        }
      }
    }
  },
  "components": {
    "schemas": {
      "AddMemoriesResponse": {
        "properties": {
          "results": {
            "items": {
              "$ref": "#/components/schemas/AddMemoryResult"
            },
            "type": "array",
            "title": "Results",
            "description": "The list of results for each added memory message."
          }
        },
        "type": "object",
        "required": [
          "results"
        ],
        "title": "AddMemoriesResponse",
        "description": "Response model for adding memories."
      },
      "AddMemoriesSpec": {
        "properties": {
          "org_id": {
            "type": "string",
            "title": "Org Id",
            "description": "\n    The unique identifier of the organization.\n\n    - Must not contain slashes (`/`).\n    - Must contain only letters, numbers, underscores, hyphens, and Unicode\n      characters (e.g., Chinese/Japanese/Korean). No slashes or other symbols\n      are allowed.\n\n    This value determines the namespace the project belongs to.\n    ",
            "default": "universal",
            "examples": [
              "MemVerge",
              "AI_Labs"
            ]
          },
          "project_id": {
            "type": "string",
            "title": "Project Id",
            "description": "\n    The identifier of the project.\n\n    - Must be unique within the organization.\n    - Must not contain slashes (`/`).\n    - Must contain only letters, numbers, underscores, hyphens, and Unicode\n      characters (e.g., Chinese/Japanese/Korean). No slashes or other symbols\n      are allowed.\n\n    This ID is used in API paths and resource locations.\n    ",
            "default": "universal",
            "examples": [
              "memmachine",
              "research123",
              "qa_pipeline"
            ]
          },
          "messages": {
            "items": {
              "$ref": "#/components/schemas/MemoryMessage"
            },
            "type": "array",
            "minItems": 1,
            "title": "Messages",
            "description": "\n    A list of messages to be added (batch input).\n    Must contain at least one message.\n    "
          }
        },
        "type": "object",
        "required": [
          "messages"
        ],
        "title": "AddMemoriesSpec",
        "description": "Specification model for adding memories."
      },
      "AddMemoryResult": {
        "properties": {
          "uid": {
            "type": "string",
            "title": "Uid",
            "description": "The unique identifier of the memory message."
          }
        },
        "type": "object",
        "required": [
          "uid"
        ],
        "title": "AddMemoryResult",
        "description": "Response model for adding memories."
      },
      "CreateProjectSpec": {
        "properties": {
          "org_id": {
            "type": "string",
            "title": "Org Id",
            "description": "\n    The unique identifier of the organization.\n\n    - Must not contain slashes (`/`).\n    - Must contain only letters, numbers, underscores, hyphens, and Unicode\n      characters (e.g., Chinese/Japanese/Korean). No slashes or other symbols\n      are allowed.\n\n    This value determines the namespace the project belongs to.\n    ",
            "examples": [
              "MemVerge",
              "AI_Labs"
            ]
          },
          "project_id": {
            "type": "string",
            "title": "Project Id",
            "description": "\n    The identifier of the project.\n\n    - Must be unique within the organization.\n    - Must not contain slashes (`/`).\n    - Must contain only letters, numbers, underscores, hyphens, and Unicode\n      characters (e.g., Chinese/Japanese/Korean). No slashes or other symbols\n      are allowed.\n\n    This ID is used in API paths and resource locations.\n    ",
            "examples": [
              "memmachine",
              "research123",
              "qa_pipeline"
            ]
          },
          "description": {
            "type": "string",
            "title": "Description",
            "description": "\n    A human-readable description of the project.\n    Used for display purposes in UIs and dashboards.\n    Optional; defaults to an empty string.\n    ",
            "default": "",
            "examples": [
              "Test project for RAG pipeline",
              "Production semantic search index"
            ]
          },
          "config": {
            "$ref": "#/components/schemas/ProjectConfig",
            "description": "\n    Configuration settings associated with this project.\n\n    Defines which models (reranker, embedder) to use. If any values within\n    `ProjectConfig` are empty, global defaults are applied.\n    "
          }
        },
        "type": "object",
        "required": [
          "org_id",
          "project_id"
        ],
        "title": "CreateProjectSpec",
        "description": "Specification model for creating a new project.\n\nA project belongs to an organization and has its own identifiers,\ndescription, and configuration. The project ID must be unique within\nthe organization."
      },
      "DeleteEpisodicMemorySpec": {
        "properties": {
          "org_id": {
            "type": "string",
            "title": "Org Id",
            "description": "\n    The unique identifier of the organization.\n\n    - Must not contain slashes (`/`).\n    - Must contain only letters, numbers, underscores, hyphens, and Unicode\n      characters (e.g., Chinese/Japanese/Korean). No slashes or other symbols\n      are allowed.\n\n    This value determines the namespace the project belongs to.\n    ",
            "default": "universal",
            "examples": [
              "MemVerge",
              "AI_Labs"
            ]
          },
          "project_id": {
            "type": "string",
            "title": "Project Id",
            "description": "\n    The identifier of the project.\n\n    - Must be unique within the organization.\n    - Must not contain slashes (`/`).\n    - Must contain only letters, numbers, underscores, hyphens, and Unicode\n      characters (e.g., Chinese/Japanese/Korean). No slashes or other symbols\n      are allowed.\n\n    This ID is used in API paths and resource locations.\n    ",
            "default": "universal",
            "examples": [
              "memmachine",
              "research123",
              "qa_pipeline"
            ]
          },
          "episodic_id": {
            "type": "string",
            "title": "Episodic Id",
            "description": "\n    The unique ID of the specific episodic memory to be deleted.\n    ",
            "examples": [
              "123",
              "345"
            ]
          }
        },
        "type": "object",
        "required": [
          "episodic_id"
        ],
        "title": "DeleteEpisodicMemorySpec",
        "description": "Specification model for deleting episodic memories."
      },
      "DeleteProjectSpec": {
        "properties": {
          "org_id": {
            "type": "string",
            "title": "Org Id",
            "description": "\n    The unique identifier of the organization.\n\n    - Must not contain slashes (`/`).\n    - Must contain only letters, numbers, underscores, hyphens, and Unicode\n      characters (e.g., Chinese/Japanese/Korean). No slashes or other symbols\n      are allowed.\n\n    This value determines the namespace the project belongs to.\n    ",
            "examples": [
              "MemVerge",
              "AI_Labs"
            ]
          },
          "project_id": {
            "type": "string",
            "title": "Project Id",
            "description": "\n    The identifier of the project.\n\n    - Must be unique within the organization.\n    - Must not contain slashes (`/`).\n    - Must contain only letters, numbers, underscores, hyphens, and Unicode\n      characters (e.g., Chinese/Japanese/Korean). No slashes or other symbols\n      are allowed.\n\n    This ID is used in API paths and resource locations.\n    ",
            "examples": [
              "memmachine",
              "research123",
              "qa_pipeline"
            ]
          }
        },
        "type": "object",
        "required": [
          "org_id",
          "project_id"
        ],
        "title": "DeleteProjectSpec",
        "description": "Specification model for deleting a project.\n\nThis model defines the identifiers required to delete a project from a\nspecific organization. The identifiers must comply with the `SafeId`\nrules.\n\nDeletion operations are typically irreversible and remove both metadata and\nassociated configuration for the specified project."
      },
      "DeleteSemanticMemorySpec": {
        "properties": {
          "org_id": {
            "type": "string",
            "title": "Org Id",
            "description": "\n    The unique identifier of the organization.\n\n    - Must not contain slashes (`/`).\n    - Must contain only letters, numbers, underscores, hyphens, and Unicode\n      characters (e.g., Chinese/Japanese/Korean). No slashes or other symbols\n      are allowed.\n\n    This value determines the namespace the project belongs to.\n    ",
            "default": "universal",
            "examples": [
              "MemVerge",
              "AI_Labs"
            ]
          },
          "project_id": {
            "type": "string",
            "title": "Project Id",
            "description": "\n    The identifier of the project.\n\n    - Must be unique within the organization.\n    - Must not contain slashes (`/`).\n    - Must contain only letters, numbers, underscores, hyphens, and Unicode\n      characters (e.g., Chinese/Japanese/Korean). No slashes or other symbols\n      are allowed.\n\n    This ID is used in API paths and resource locations.\n    ",
            "default": "universal",
            "examples": [
              "memmachine",
              "research123",
              "qa_pipeline"
            ]
          },
          "semantic_id": {
            "type": "string",
            "title": "Semantic Id",
            "description": "\n    The unique ID of the specific semantic memory to be deleted.\n    ",
            "examples": [
              "12",
              "23"
            ]
          }
        },
        "type": "object",
        "required": [
          "semantic_id"
        ],
        "title": "DeleteSemanticMemorySpec",
        "description": "Specification model for deleting semantic memories."
      },
      "EpisodeCountResponse": {
        "properties": {
          "count": {
            "type": "integer",
            "minimum": 0.0,
            "title": "Count",
            "description": "The total number of episodic memories in the project."
          }
        },
        "type": "object",
        "required": [
          "count"
        ],
        "title": "EpisodeCountResponse",
        "description": "Response model representing the number of episodes associated with a project.\n\nThis model is typically returned by analytics or monitoring endpoints\nthat track usage activity (e.g., number of computation episodes, workflow\nruns, or operational cycles).\n\nThe count reflects the current recorded total at the time of the request."
      },
      "GetProjectSpec": {
        "properties": {
          "org_id": {
            "type": "string",
            "title": "Org Id",
            "description": "\n    The unique identifier of the organization.\n\n    - Must not contain slashes (`/`).\n    - Must contain only letters, numbers, underscores, hyphens, and Unicode\n      characters (e.g., Chinese/Japanese/Korean). No slashes or other symbols\n      are allowed.\n\n    This value determines the namespace the project belongs to.\n    ",
            "examples": [
              "MemVerge",
              "AI_Labs"
            ]
          },
          "project_id": {
            "type": "string",
            "title": "Project Id",
            "description": "\n    The identifier of the project.\n\n    - Must be unique within the organization.\n    - Must not contain slashes (`/`).\n    - Must contain only letters, numbers, underscores, hyphens, and Unicode\n      characters (e.g., Chinese/Japanese/Korean). No slashes or other symbols\n      are allowed.\n\n    This ID is used in API paths and resource locations.\n    ",
            "examples": [
              "memmachine",
              "research123",
              "qa_pipeline"
            ]
          }
        },
        "type": "object",
        "required": [
          "org_id",
          "project_id"
        ],
        "title": "GetProjectSpec",
        "description": "Specification model for retrieving a project.\n\nThis model defines the parameters required to fetch an existing project.\nBoth the organization ID and project ID follow the standard `SafeId`\nvalidation rules.\n\nThe combination of `org_id` and `project_id` uniquely identifies the\nproject to retrieve."
      },
      "HTTPValidationError": {
        "properties": {
          "detail": {
            "items": {
              "$ref": "#/components/schemas/ValidationError"
            },
            "type": "array",
            "title": "Detail"
          }
        },
        "type": "object",
        "title": "HTTPValidationError"
      },
      "ListMemoriesSpec": {
        "properties": {
          "org_id": {
            "type": "string",
            "title": "Org Id",
            "description": "\n    The unique identifier of the organization.\n\n    - Must not contain slashes (`/`).\n    - Must contain only letters, numbers, underscores, hyphens, and Unicode\n      characters (e.g., Chinese/Japanese/Korean). No slashes or other symbols\n      are allowed.\n\n    This value determines the namespace the project belongs to.\n    ",
            "default": "universal",
            "examples": [
              "MemVerge",
              "AI_Labs"
            ]
          },
          "project_id": {
            "type": "string",
            "title": "Project Id",
            "description": "\n    The identifier of the project.\n\n    - Must be unique within the organization.\n    - Must not contain slashes (`/`).\n    - Must contain only letters, numbers, underscores, hyphens, and Unicode\n      characters (e.g., Chinese/Japanese/Korean). No slashes or other symbols\n      are allowed.\n\n    This ID is used in API paths and resource locations.\n    ",
            "default": "universal",
            "examples": [
              "memmachine",
              "research123",
              "qa_pipeline"
            ]
          },
          "page_size": {
            "type": "integer",
            "title": "Page Size",
            "description": "\n    The maximum number of memories to return per page. Use this for pagination.\n    ",
            "default": 100,
            "examples": [
              50,
              100
            ]
          },
          "page_num": {
            "type": "integer",
            "title": "Page Num",
            "description": "\n    The zero-based page number to retrieve. Use this for pagination.\n    ",
            "default": 0,
            "examples": [
              0,
              1,
              5,
              10
            ]
          },
          "filter": {
            "type": "string",
            "title": "Filter",
            "description": "\n    An optional string filter applied to the memory metadata. This uses a\n    simple query language (e.g., 'metadata.user_id=123') for exact matches.\n    Multiple conditions can be combined using AND operators.  The metadata\n    fields are prefixed with 'metadata.' to distinguish them from other fields.\n    ",
            "default": "",
            "examples": [
              "metadata.user_id=123 AND metadata.session_id=abc"
            ]
          },
          "type": {
            "$ref": "#/components/schemas/MemoryType",
            "description": "\n    The specific memory type to list (e.g., Episodic or Semantic).\n    ",
            "default": "episodic",
            "examples": [
              "Episodic",
              "Semantic"
            ]
          }
        },
        "type": "object",
        "title": "ListMemoriesSpec",
        "description": "Specification model for listing memories."
      },
      "MemoryMessage": {
        "properties": {
          "content": {
            "type": "string",
            "title": "Content",
            "description": "The content or text of the message."
          },
          "producer": {
            "type": "string",
            "title": "Producer",
            "description": "\n    The sender of the message. This is a user-friendly name for\n    the LLM to understand the message context. Defaults to 'user'.\n    ",
            "default": "user"
          },
          "produced_for": {
            "type": "string",
            "title": "Produced For",
            "description": "\n    The intended recipient of the message. This is a user-friendly name for\n    the LLM to understand the message context. Defaults to an empty string.\n    ",
            "default": ""
          },
          "timestamp": {
            "type": "string",
            "format": "date-time",
            "title": "Timestamp",
            "description": "\n    The timestamp when the message was created, in ISO 8601 format.\n    If not provided, the server assigns the current time.\n    "
          },
          "role": {
            "type": "string",
            "title": "Role",
            "description": "\n    The role of the message in a conversation (e.g., 'user', 'assistant',\n    'system'). Optional; defaults to an empty string.\n    ",
            "default": ""
          },
          "metadata": {
            "additionalProperties": {
              "type": "string"
            },
            "type": "object",
            "title": "Metadata",
            "description": "\n    Additional metadata associated with the message, represented as key-value\n    pairs. Optional; defaults to an empty object.\n    Retrieval operations may utilize this metadata for filtering.\n    Use 'metadata.{key}' to filter based on specific metadata keys.\n    "
          }
        },
        "type": "object",
        "required": [
          "content"
        ],
        "title": "MemoryMessage",
        "description": "Model representing a memory message."
      },
      "MemoryType": {
        "type": "string",
        "enum": [
          "semantic",
          "episodic"
        ],
        "title": "MemoryType",
        "description": "Memory type."
      },
      "ProjectConfig": {
        "properties": {
          "reranker": {
            "type": "string",
            "title": "Reranker",
            "description": "\n    The name of the reranker model to use for this project.\n\n    - Must refer to a reranker model defined in the system configuration.\n    - If set to an empty string (default), the globally configured reranker will\n      be used.\n\n    Rerankers typically re-score retrieved documents to improve result quality.\n    ",
            "default": "",
            "examples": [
              "bge-reranker-large",
              "my-custom-reranker"
            ]
          },
          "embedder": {
            "type": "string",
            "title": "Embedder",
            "description": "\n    The name of the embedder model to use for this project.\n\n    - Must refer to an embedder model defined in the system configuration.\n    - If set to an empty string (default), the globally configured embedder will\n      be used.\n\n    Embedders generate vector embeddings for text to support semantic search and\n    similarity operations.\n    ",
            "default": "",
            "examples": [
              "bge-base-en",
              "my-embedder"
            ]
          }
        },
        "type": "object",
        "title": "ProjectConfig",
        "description": "Project configuration model.\n\nThis section defines which reranker and embedder models should be used for\nthe project.  If any field is left empty (\"\"), the system automatically falls\nback to the globally configured defaults in the server configuration file."
      },
      "ProjectResponse": {
        "properties": {
          "org_id": {
            "type": "string",
            "title": "Org Id",
            "description": "\n    The unique identifier of the organization this project belongs to.\n\n    Returned exactly as stored by the system.\n    "
          },
          "project_id": {
            "type": "string",
            "title": "Project Id",
            "description": "\n    The identifier of the project.\n\n    This value uniquely identifies the project within the organization.\n    "
          },
          "description": {
            "type": "string",
            "title": "Description",
            "description": "\n    A human-readable description of the project.\n    Used for display purposes in UIs and dashboards.\n    Optional; defaults to an empty string.\n    ",
            "default": ""
          },
          "config": {
            "$ref": "#/components/schemas/ProjectConfig",
            "description": "\n    Configuration settings associated with this project.\n\n    Defines which models (reranker, embedder) to use. If any values within\n    `ProjectConfig` are empty, global defaults are applied.\n    "
          }
        },
        "type": "object",
        "required": [
          "org_id",
          "project_id"
        ],
        "title": "ProjectResponse",
        "description": "Response model returned after project operations (e.g., creation, update, fetch).\n\nContains the resolved identifiers and configuration of the project as stored\nin the system. Field formats follow the same validation rules as in\n`CreateProjectSpec`."
      },
      "SearchMemoriesSpec": {
        "properties": {
          "org_id": {
            "type": "string",
            "title": "Org Id",
            "description": "\n    The unique identifier of the organization.\n\n    - Must not contain slashes (`/`).\n    - Must contain only letters, numbers, underscores, hyphens, and Unicode\n      characters (e.g., Chinese/Japanese/Korean). No slashes or other symbols\n      are allowed.\n\n    This value determines the namespace the project belongs to.\n    ",
            "default": "universal",
            "examples": [
              "MemVerge",
              "AI_Labs"
            ]
          },
          "project_id": {
            "type": "string",
            "title": "Project Id",
            "description": "\n    The identifier of the project.\n\n    - Must be unique within the organization.\n    - Must not contain slashes (`/`).\n    - Must contain only letters, numbers, underscores, hyphens, and Unicode\n      characters (e.g., Chinese/Japanese/Korean). No slashes or other symbols\n      are allowed.\n\n    This ID is used in API paths and resource locations.\n    ",
            "default": "universal",
            "examples": [
              "memmachine",
              "research123",
              "qa_pipeline"
            ]
          },
          "top_k": {
            "type": "integer",
            "title": "Top K",
            "description": "\n    The maximum number of memories to return in the search results.\n    ",
            "default": 10,
            "examples": [
              5,
              10,
              20
            ]
          },
          "query": {
            "type": "string",
            "title": "Query",
            "description": "\n    The natural language query used for semantic memory search. This should be\n    a descriptive string of the information you are looking for.\n    ",
            "examples": [
              "What was the user's last conversation about finance?"
            ]
          },
          "filter": {
            "type": "string",
            "title": "Filter",
            "description": "\n    An optional string filter applied to the memory metadata. This uses a\n    simple query language (e.g., 'metadata.user_id=123') for exact matches.\n    Multiple conditions can be combined using AND operators.  The metadata\n    fields are prefixed with 'metadata.' to distinguish them from other fields.\n    ",
            "default": "",
            "examples": [
              "metadata.user_id=123 AND metadata.session_id=abc"
            ]
          },
          "types": {
            "items": {
              "$ref": "#/components/schemas/MemoryType"
            },
            "type": "array",
            "title": "Types",
            "description": "\n    A list of memory types to include in the search (e.g., Episodic, Semantic).\n    If empty, all available types are searched.\n    ",
            "examples": [
              [
                "Episodic",
                "Semantic"
              ]
            ]
          }
        },
        "type": "object",
        "required": [
          "query"
        ],
        "title": "SearchMemoriesSpec",
        "description": "Specification model for searching memories."
      },
      "SearchResult": {
        "properties": {
          "status": {
            "type": "integer",
            "title": "Status",
            "description": "\n    The status code of the search operation. 0 typically indicates success.\n    ",
            "default": 0,
            "examples": [
              0
            ]
          },
          "content": {
            "additionalProperties": true,
            "type": "object",
            "title": "Content",
            "description": "\n    The dictionary containing the memory search results (e.g., list of memory\n    objects).\n    "
          }
        },
        "type": "object",
        "required": [
          "content"
        ],
        "title": "SearchResult",
        "description": "Response model for memory search results."
      },
      "ValidationError": {
        "properties": {
          "loc": {
            "items": {
              "anyOf": [
                {
                  "type": "string"
                },
                {
                  "type": "integer"
                }
              ]
            },
            "type": "array",
            "title": "Location"
          },
          "msg": {
            "type": "string",
            "title": "Message"
          },
          "type": {
            "type": "string",
            "title": "Error Type"
          }
        },
        "type": "object",
        "required": [
          "loc",
          "msg",
          "type"
        ],
        "title": "ValidationError"
      }
    }
  }
}<|MERGE_RESOLUTION|>--- conflicted
+++ resolved
@@ -4,7 +4,6 @@
     "title": "FastAPI",
     "version": "0.1.0"
   },
-<<<<<<< HEAD
   "servers": [
     {
       "url": "https://localhost:8080/v1"
@@ -20,8 +19,6 @@
       "description": "API endpoints exposed as tools and resources for use with an LLM via the MCP server."
     }
   ],
-=======
->>>>>>> 4aedebb0
   "paths": {
     "/api/v2/projects": {
       "post": {
